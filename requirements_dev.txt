--- conflicted
+++ resolved
@@ -16,13 +16,11 @@
 mkdocs-material==9.4.6
 mkdocstrings-python==1.12.2
 
-<<<<<<< HEAD
 # dvc
 dvc-gs==3.0.1
 
 # gcloud
 google-api-python-client==2.159.0
-=======
+
 # type checking
-mypy>=1.8.0
->>>>>>> d4be198d
+mypy>=1.8.0