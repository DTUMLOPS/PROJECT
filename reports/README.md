--- conflicted
+++ resolved
@@ -459,13 +459,7 @@
 >
 > Answer:
 
-<<<<<<< HEAD
 ![alt text](image.png)
-=======
-![this figure](figures/data_bucket.png)
-![this figure](figures/data_bucket_2.png)
-
->>>>>>> 7ba41816
 
 ### Question 20
 
