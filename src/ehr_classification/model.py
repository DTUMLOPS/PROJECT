"""
<<<<<<< HEAD
model.py

This file defines the neural network components and the main model architecture 
=======
This file defines the neural network components and the main model architecture
>>>>>>> acaa1a67
used for classification tasks in the DSSM model.
"""

import torch
import torch.nn as nn
import pytorch_lightning as pl
import torchmetrics
from typing import Optional, Union
<<<<<<< HEAD

=======
>>>>>>> acaa1a67


class DSSMLightning(pl.LightningModule):
    """
    DSSM implementation using PyTorch Lightning.
    This model is designed for classification tasks using both temporal and static input data.
    """
<<<<<<< HEAD
        
=======

>>>>>>> acaa1a67
    def __init__(
        self,
        input_size: int,
        hidden_size: int,
        static_input_size: int,
        num_classes: int,
        num_layers: int = 2,
        dropout_rate: float = 0.2,
        bidirectional: bool = True,
        learning_rate: float = 0.001,
        class_weights: Optional[Union[list, torch.Tensor]] = None,
    ) -> None:
        """
        Initialize the model.

        Args:
            input_size (int): Number of features in the temporal input.
            hidden_size (int): Number of hidden units in the encoder.
            static_input_size (int): Number of features in the static input.
            num_classes (int): Number of target classes.
            num_layers (int, optional): Number of RNN layers. Defaults to 2.
            dropout_rate (float, optional): Dropout rate for regularization. Defaults to 0.2.
            bidirectional (bool, optional): Whether to use bidirectional RNN. Defaults to True.
            learning_rate (float, optional): Learning rate for the optimizer. Defaults to 0.001.
            class_weights (Optional[Union[list, torch.Tensor]], optional): Class weights for loss function. Defaults to None.
        """
        super().__init__()

        self.save_hyperparameters()

        self.hidden_size = hidden_size
        self.num_layers = num_layers
        self.bidirectional = bidirectional
        self.num_directions = 2 if bidirectional else 1
        self.learning_rate = learning_rate

        # Model components
        self.temporal_encoder = TemporalEncoder(input_size, hidden_size, num_layers, dropout_rate, bidirectional)
        self.static_encoder = StaticEncoder(static_input_size, hidden_size, dropout_rate)
        self.state_transition = StateTransition(hidden_size * self.num_directions, dropout_rate)
        self.classifier = Classifier(hidden_size * (self.num_directions + 1), hidden_size, num_classes, dropout_rate)

        # Loss and metrics
        self.criterion = nn.CrossEntropyLoss(weight=torch.tensor(class_weights) if class_weights else None)
        self.train_accuracy = torchmetrics.Accuracy(task="binary", num_classes=2)
        self.val_accuracy = torchmetrics.Accuracy(task="binary", num_classes=2)
        self.test_accuracy = torchmetrics.Accuracy(task="binary", num_classes=2)
        self.auroc = torchmetrics.AUROC(task="binary", num_classes=2)
        self.auprc = torchmetrics.AveragePrecision(task="binary", num_classes=2)

    def forward(
        self, temporal_data: torch.Tensor, static_data: torch.Tensor, seq_lengths: torch.Tensor
    ) -> torch.Tensor:
        """
        Forward pass for the DSSM model.

        Args:
            temporal_data (torch.Tensor): Temporal input data of shape [batch_size, seq_len, input_size].
            static_data (torch.Tensor): Static input data of shape [batch_size, static_input_size].
            seq_lengths (torch.Tensor): Sequence lengths for the temporal data.

        Returns:
            torch.Tensor: Output logits of shape [batch_size, num_classes].
        """
        batch_size = temporal_data.size(0)

        temporal_repr = self.temporal_encoder(temporal_data, seq_lengths)
        static_repr = self.static_encoder(static_data)

        temporal_repr = temporal_repr[torch.arange(batch_size), seq_lengths - 1]
        state = self.state_transition(temporal_repr)
        combined = torch.cat([state, static_repr], dim=1)

        return self.classifier(combined)

    def configure_optimizers(self):
        """
        Configure the optimizer for training.
        """
        optimizer = torch.optim.Adam(self.parameters(), lr=self.learning_rate)
        return optimizer

    def _shared_step(self, batch: tuple, batch_idx: int):
        """
        Shared logic for training, validation, and test steps.
        """
        temporal_data, static_data, labels, seq_lengths = batch
        outputs = self(temporal_data, static_data, seq_lengths)  # Shape: [batch_size, 2]
        loss = self.criterion(outputs, labels)
        probs = torch.softmax(outputs, dim=1)  # Shape: [batch_size, 2]
        preds = torch.argmax(outputs, dim=1)  # Shape: [batch_size]
        return loss, probs, preds, labels

    def training_step(self, batch: tuple, batch_idx: int) -> torch.Tensor:
        """
        Training step logic.

        Args:
            batch (tuple): Batch of data.
            batch_idx (int): Batch index.

        Returns:
            torch.Tensor: Training loss.
        """
        loss, probs, preds, labels = self._shared_step(batch, batch_idx)
        self.train_accuracy(preds, labels)
        self.log("train_loss", loss, prog_bar=True)
        self.log("train_acc", self.train_accuracy, on_step=True, on_epoch=True, prog_bar=True)
        return loss

    def validation_step(self, batch: tuple, batch_idx: int) -> torch.Tensor:
        """
        Validation step logic.

        Args:
            batch (tuple): Batch of data.
            batch_idx (int): Batch index.

        Returns:
            torch.Tensor: Validation loss.
        """
        loss, probs, preds, labels = self._shared_step(batch, batch_idx)
        self.val_accuracy(preds, labels)
        self.auroc(probs[:, 1], labels)  # AUROC expects probabilities of positive class
        self.auprc(probs[:, 1], labels)  # AUPRC expects probabilities of positive class

        self.log("val_loss", loss)
        self.log("val_acc", self.val_accuracy, on_epoch=True)
        self.log("val_auroc", self.auroc, on_epoch=True)
        self.log("val_auprc", self.auprc, on_epoch=True)
        return loss

<<<<<<< HEAD
    def test_step(self, batch: tuple, batch_idx: int) :
=======
    def test_step(self, batch: tuple, batch_idx: int):
>>>>>>> acaa1a67
        """
        Test step logic.
        """
        loss, probs, preds, labels = self._shared_step(batch, batch_idx)

        self.test_accuracy(preds, labels)
        self.auroc(probs[:, 1], labels)
        self.auprc(probs[:, 1], labels)

        # Log all metrics
        self.log("test_loss", loss, on_step=False, on_epoch=True)
        self.log("test_acc", self.test_accuracy, on_step=False, on_epoch=True)
        self.log("test_auroc", self.auroc, on_step=False, on_epoch=True)
        self.log("test_auprc", self.auprc, on_step=False, on_epoch=True)

        return {"test_loss": loss, "test_acc": self.test_accuracy, "test_auroc": self.auroc, "test_auprc": self.auprc}


class TemporalEncoder(nn.Module):
    """
    Temporal Encoder that uses LSTM followed by a Multihead Attention mechanism.
    """

    def __init__(
        self,
        input_size: int,
        hidden_size: int,
        num_layers: int,
        dropout_rate: float,
        bidirectional: bool,
    ) -> None:
        """
        Initialize the TemporalEncoder.

        Args:
            input_size (int): Number of input features for each timestep.
            hidden_size (int): Number of hidden units in the LSTM.
            num_layers (int): Number of LSTM layers.
            dropout_rate (float): Dropout rate for regularization.
            bidirectional (bool): Whether the LSTM is bidirectional.
        """
        super(TemporalEncoder, self).__init__()

        self.lstm = nn.LSTM(
            input_size=input_size,
            hidden_size=hidden_size,
            num_layers=num_layers,
            batch_first=True,
            bidirectional=bidirectional,
            dropout=dropout_rate if num_layers > 1 else 0,
        )

        self.attention = nn.MultiheadAttention(
            embed_dim=hidden_size * (2 if bidirectional else 1), 
            num_heads=4, 
            dropout=dropout_rate
        )

<<<<<<< HEAD
    def forward(
        self, temporal_data: torch.Tensor, seq_lengths: torch.Tensor
    ) -> torch.Tensor:
=======
    def forward(self, temporal_data: torch.Tensor, seq_lengths: torch.Tensor) -> torch.Tensor:
>>>>>>> acaa1a67
        """
        Forward pass for TemporalEncoder.

        Args:
            temporal_data (torch.Tensor): Input tensor of shape [batch_size, seq_len, input_size].
            seq_lengths (torch.Tensor): Sequence lengths for each sample in the batch.

        Returns:
            torch.Tensor: Output tensor of shape [batch_size, seq_len, hidden_size].
        """
        # Pack sequence for LSTM
        packed_input = nn.utils.rnn.pack_padded_sequence(
            temporal_data, seq_lengths.cpu(), batch_first=True, enforce_sorted=False
        )

        # Process with LSTM
        packed_output, _ = self.lstm(packed_input)
        lstm_output, _ = nn.utils.rnn.pad_packed_sequence(packed_output, batch_first=True)

        # Apply attention
        attention_mask = torch.arange(lstm_output.size(1))[None, :].to(lstm_output.device) >= seq_lengths[:, None].to(
            lstm_output.device
        )
        attention_output = self._apply_attention(lstm_output, attention_mask)

        return attention_output

    @staticmethod
    def _create_attention_mask(tensor, seq_lengths):
        return torch.arange(tensor.size(1))[None, :] >= seq_lengths[:, None]

    def _apply_attention(self, lstm_output: torch.Tensor, mask: torch.Tensor) -> torch.Tensor:
        """
        Apply Multihead Attention to LSTM outputs.
        """
        # Prepare attention inputs
        query = lstm_output.permute(1, 0, 2)
        key = value = query

        # Apply attention
        attn_output, _ = self.attention(query, key, value, key_padding_mask=mask)
        return attn_output.permute(1, 0, 2)


class StaticEncoder(nn.Module):
    """
    Static Encoder using a feed-forward neural network.
    """

    def __init__(self, input_size: int, hidden_size: int, dropout_rate: float) -> None:
        """
        Initialize the StaticEncoder.
        """
        super(StaticEncoder, self).__init__()

        self.network = nn.Sequential(
            nn.Linear(input_size, hidden_size), 
            nn.ReLU(), 
            nn.Dropout(dropout_rate), 
            nn.Linear(hidden_size, hidden_size)
        )

    def forward(self, static_data: torch.Tensor) -> torch.Tensor:
        """
        Forward pass for StaticEncoder.
        """
        return self.network(static_data)


class StateTransition(nn.Module):
    """
    State Transition network that transforms encoded temporal data.
    """

    def __init__(self, hidden_size: int, dropout_rate: float) -> None:
        """
        Initialize the StateTransition
        """
        super(StateTransition, self).__init__()

        self.network = nn.Sequential(nn.Linear(hidden_size, hidden_size), nn.Tanh(), nn.Dropout(dropout_rate))

    def forward(self, x: torch.Tensor) -> torch.Tensor:
        """
        Forward pass for StateTransition.

        Args:
            x (torch.Tensor): Input tensor of shape [batch_size, hidden_size].

        Returns:
            torch.Tensor: Transformed tensor of shape [batch_size, hidden_size].
        """
        return self.network(x)


class Classifier(nn.Module):
    """
    Classifier network for generating predictions.
    """

    def __init__(self, input_size: int, hidden_size: int, num_classes: int, dropout_rate: float) -> None:
        """
        Initialize the Classifier.
        """
        super(Classifier, self).__init__()

        self.network = nn.Sequential(
            nn.Linear(input_size, hidden_size * 2),
            nn.ReLU(),
            nn.Dropout(dropout_rate),
            nn.Linear(hidden_size * 2, num_classes),
        )

    def forward(self, x):
        """
        Forward pass for Classifier.
        """
<<<<<<< HEAD
        return self.network(x)
    
=======
        return self.network(x)
>>>>>>> acaa1a67
<|MERGE_RESOLUTION|>--- conflicted
+++ resolved
@@ -1,11 +1,5 @@
 """
-<<<<<<< HEAD
-model.py
-
-This file defines the neural network components and the main model architecture 
-=======
 This file defines the neural network components and the main model architecture
->>>>>>> acaa1a67
 used for classification tasks in the DSSM model.
 """
 
@@ -14,10 +8,6 @@
 import pytorch_lightning as pl
 import torchmetrics
 from typing import Optional, Union
-<<<<<<< HEAD
-
-=======
->>>>>>> acaa1a67
 
 
 class DSSMLightning(pl.LightningModule):
@@ -25,11 +15,7 @@
     DSSM implementation using PyTorch Lightning.
     This model is designed for classification tasks using both temporal and static input data.
     """
-<<<<<<< HEAD
-        
-=======
-
->>>>>>> acaa1a67
+
     def __init__(
         self,
         input_size: int,
@@ -112,10 +98,7 @@
         optimizer = torch.optim.Adam(self.parameters(), lr=self.learning_rate)
         return optimizer
 
-    def _shared_step(self, batch: tuple, batch_idx: int):
-        """
-        Shared logic for training, validation, and test steps.
-        """
+    def _shared_step(self, batch, batch_idx):
         temporal_data, static_data, labels, seq_lengths = batch
         outputs = self(temporal_data, static_data, seq_lengths)  # Shape: [batch_size, 2]
         loss = self.criterion(outputs, labels)
@@ -162,11 +145,7 @@
         self.log("val_auprc", self.auprc, on_epoch=True)
         return loss
 
-<<<<<<< HEAD
-    def test_step(self, batch: tuple, batch_idx: int) :
-=======
     def test_step(self, batch: tuple, batch_idx: int):
->>>>>>> acaa1a67
         """
         Test step logic.
         """
@@ -220,18 +199,10 @@
         )
 
         self.attention = nn.MultiheadAttention(
-            embed_dim=hidden_size * (2 if bidirectional else 1), 
-            num_heads=4, 
-            dropout=dropout_rate
-        )
-
-<<<<<<< HEAD
-    def forward(
-        self, temporal_data: torch.Tensor, seq_lengths: torch.Tensor
-    ) -> torch.Tensor:
-=======
+            embed_dim=hidden_size * (2 if bidirectional else 1), num_heads=4, dropout=dropout_rate
+        )
+
     def forward(self, temporal_data: torch.Tensor, seq_lengths: torch.Tensor) -> torch.Tensor:
->>>>>>> acaa1a67
         """
         Forward pass for TemporalEncoder.
 
@@ -288,10 +259,7 @@
         super(StaticEncoder, self).__init__()
 
         self.network = nn.Sequential(
-            nn.Linear(input_size, hidden_size), 
-            nn.ReLU(), 
-            nn.Dropout(dropout_rate), 
-            nn.Linear(hidden_size, hidden_size)
+            nn.Linear(input_size, hidden_size), nn.ReLU(), nn.Dropout(dropout_rate), nn.Linear(hidden_size, hidden_size)
         )
 
     def forward(self, static_data: torch.Tensor) -> torch.Tensor:
@@ -349,9 +317,4 @@
         """
         Forward pass for Classifier.
         """
-<<<<<<< HEAD
-        return self.network(x)
-    
-=======
-        return self.network(x)
->>>>>>> acaa1a67
+        return self.network(x)